import collections
import logging
from numbers import Number
from typing import Dict
import re
from zipfile import BadZipFile

import requests

import geopandas as gpd
import numpy as np
import pandas as pd
from pathlib import Path
import pudl
from bs4 import BeautifulSoup
from flatten_dict import flatten
import sqlalchemy
from powergenome.cluster_method import (
    cluster_by_owner,
    cluster_kmeans,
    weighted_ownership_by_unit,
)
from powergenome.eia_opendata import fetch_fuel_prices
from powergenome.external_data import (
    make_demand_response_profiles,
    demand_response_resource_capacity,
    add_resource_max_cap_spur,
)
from powergenome.load_data import (
    load_ipm_plant_region_map,
    load_ownership_eia860,
    load_plants_860,
    load_utilities_eia,
)
from powergenome.load_profiles import make_distributed_gen_profiles
from powergenome.nrelatb import (
    atb_fixed_var_om_existing,
    atb_new_generators,
    fetch_atb_costs,
    fetch_atb_heat_rates,
    fetch_atb_offshore_spur_costs,
    investment_cost_calculator,
)
from powergenome.params import CLUSTER_BUILDER, DATA_PATHS, IPM_GEOJSON_PATH
from powergenome.price_adjustment import inflation_price_adjustment
from powergenome.resource_clusters import map_eia_technology
from powergenome.util import (
    download_save,
    map_agg_region_names,
    reverse_dict_of_lists,
    snake_case_col,
    regions_to_keep,
)
from scipy.stats import iqr
from sklearn import cluster, preprocessing
from xlrd import XLRDError

logger = logging.getLogger(__name__)


planned_col_map = {
    "Entity ID": "utility_id_eia",
    "Entity Name": "utility_name",
    "Plant ID": "plant_id_eia",
    "Plant Name": "plant_name",
    "Sector": "sector_name",
    "Plant State": "state",
    "Generator ID": "generator_id",
    "Unit Code": "unit_code",
    "Nameplate Capacity (MW)": "capacity_mw",
    "Net Summer Capacity (MW)": "summer_capacity_mw",
    "Net Winter Capacity (MW)": "winter_capacity_mw",
    "Technology": "technology_description",
    "Energy Source Code": "energy_source_code_1",
    "Prime Mover Code": "prime_mover_code",
    "Planned Operation Month": "planned_operating_month",
    "Planned Operation Year": "planned_operating_year",
    "Status": "operational_status",
    "County": "county",
    "Latitude": "latitude",
    "Longitude": "longitude",
    "Google Map": "google_map",
    "Bing Map": "bing_map",
    "Balancing Authority Code": "balancing_authority_code",
}

op_status_map = {
    "(V) Under construction, more than 50 percent complete": "V",
    "(TS) Construction complete, but not yet in commercial operation": "TS",
    "(U) Under construction, less than or equal to 50 percent complete": "U",
    "(T) Regulatory approvals received. Not under construction": "T",
    "(P) Planned for installation, but regulatory approvals not initiated": "P",
    "(L) Regulatory approvals pending. Not under construction": "L",
    "(OT) Other": "OT",
    "(SB) Standby/Backup: available for service but not normally used": "SB",
    "(OP) Operating": "OP",
    "(OA) Out of service but expected to return to service in next calendar year": "OA",
    "(OS) Out of service and NOT expected to return to service in next calendar year": "OS",
}

TRANSMISSION_TYPES = ["spur", "offshore_spur", "tx"]


def fill_missing_tech_descriptions(df):
    """
    EIA 860 records before 2014 don't have a technology description. If we want to
    include any of this data in the historical record (e.g. heat rates or capacity
    factors) then they need to be filled in.

    Parameters
    ----------
    df : dataframe
        A pandas dataframe with columns plant_id_eia, generator_id, and
        technology_description.

    Returns
    -------
    dataframe
        Same data that came in, but with missing technology_description values filled
        in.
    """
    start_len = len(df)
    df = df.sort_values(by="report_date")
    df_list = []
    for _, _df in df.groupby(["plant_id_eia", "generator_id"], as_index=False):
        _df["technology_description"].fillna(method="bfill", inplace=True)
        df_list.append(_df)
    results = pd.concat(df_list, ignore_index=True, sort=False)

    end_len = len(results)
    assert (
        start_len == end_len
    ), "Somehow records were dropped when filling tech_descriptions"
    return results


def group_generators_at_plant(df, by=["plant_id_eia"], agg_fn={"capacity_mw": "sum"}):
    """
    Group generators at a plant. This is a flexible function that lets a user group
    by the desired attributes (e.g. plant id) and perform aggregated operations on each
    group.

    This function also might be a bit unnecessary given how simple it is.

    Parameters
    ----------
    df : dataframe
        Pandas dataframe with information on power plants.
    by : list, optional
        Columns to use for the groupby, by default ["plant_id_eia"]
    agg_fn : dict, optional
        Aggregation function to pass to groupby, by default {"capacity_mw": "sum"}

    Returns
    -------
    dataframe
        The grouped dataframe with aggregation functions applied.
    """

    df_grouped = df.groupby(by, as_index=False).agg(agg_fn)

    return df_grouped


def startup_fuel(df: pd.DataFrame, settings: dict) -> pd.DataFrame:
    """Add startup fuel consumption for generators

    Parameters
    ----------
    df : DataFrame
        All generator clusters. Must have a column "technology". Can include both EIA
        and NRELATB technology names.
    settings : dictionary
        User-defined settings loaded from a YAML file. Keys in "startup_fuel_use"
        must match those in "eia_atb_tech_map".

    Returns
    -------
    DataFrame
        Modified dataframe with the new column "Start_fuel_MMBTU_per_MW".
    """
    df["Start_fuel_MMBTU_per_MW"] = 0
    for eia_tech, fuel_use in (settings.get("startup_fuel_use") or {}).items():
        if not isinstance(settings["eia_atb_tech_map"][eia_tech], list):
            settings["eia_atb_tech_map"][eia_tech] = [
                settings["eia_atb_tech_map"][eia_tech]
            ]

        atb_tech = settings["eia_atb_tech_map"][eia_tech]
        atb_tech.append(eia_tech)
        for tech in atb_tech:
            df.loc[df["technology"] == tech, "Start_fuel_MMBTU_per_MW"] = fuel_use
            df.loc[
                df["technology"].str.contains(tech, case=False),
                "Start_fuel_MMBTU_per_MW",
            ] = fuel_use

    return df


def startup_nonfuel_costs(df: pd.DataFrame, settings: dict) -> pd.DataFrame:
    """Add inflation adjusted startup nonfuel costs per MW for generators

    Parameters
    ----------
    df : DataFrame
        Must contain a column "technology" with the names of each technology type.
    settings : dict
        Dictionary based on YAML settings file. Must contain the keys
        "startup_costs_type", "startup_vom_costs_mw", "existing_startup_costs_tech_map",
        etc.

    Returns
    -------
    DataFrame
        Modified df with new column "Start_Cost_per_MW"
    """
    logger.info("Adding non-fuel startup costs")
    target_usd_year = settings["target_usd_year"]

    vom_costs = settings["startup_vom_costs_mw"]
    vom_usd_year = settings["startup_vom_costs_usd_year"]

    logger.info(
        f"Changing non-fuel VOM costs from {vom_usd_year} to " f"{target_usd_year}"
    )
    for key, cost in vom_costs.items():
        vom_costs[key] = inflation_price_adjustment(
            price=cost, base_year=vom_usd_year, target_year=target_usd_year
        )

    startup_type = settings["startup_costs_type"]
    startup_costs = settings[startup_type]
    startup_costs_usd_year = settings["startup_costs_per_cold_start_usd_year"]

    logger.info(
        f"Changing non-fuel startup costs from {vom_usd_year} to {target_usd_year}"
    )
    for key, cost in startup_costs.items():
        startup_costs[key] = inflation_price_adjustment(
            price=cost, base_year=startup_costs_usd_year, target_year=target_usd_year
        )

    df["Start_Cost_per_MW"] = 0

    for existing_tech, cost_tech in settings["existing_startup_costs_tech_map"].items():
        total_startup_costs = vom_costs[cost_tech] + startup_costs[cost_tech]
        df.loc[
            df["technology"].str.contains(existing_tech, case=False),
            "Start_Cost_per_MW",
        ] = total_startup_costs

    for new_tech, cost_tech in settings["new_build_startup_costs"].items():
        total_startup_costs = vom_costs[cost_tech] + startup_costs[cost_tech]
        df.loc[
            df["technology"].str.contains(new_tech), "Start_Cost_per_MW"
        ] = total_startup_costs
    df.loc[:, "Start_Cost_per_MW"] = df.loc[:, "Start_Cost_per_MW"]

    # df.loc[df["technology"].str.contains("Nuclear"), "Start_Cost_per_MW"] = "FILL VALUE"

    return df


def group_technologies(
    df: pd.DataFrame,
    group_technologies: bool = False,
    tech_groups: Dict[str, list] = {},
    regional_no_grouping: Dict[str, list] = {},
) -> pd.DataFrame:
    """
    Group different technologies together based on parameters in the settings file.
    An example would be to put a bunch of different technologies under the umbrella
    category of "biomass" or "peaker".

    Parameters
    ----------
    df : dataframe
        Pandas dataframe with
    settings : dictionary
        User-defined settings loaded from a YAML file. Must have key tech_groups.

    Returns
    -------
    dataframe
        Same as incoming dataframe but with grouped technology types
    """
    if not group_technologies:
        return df
    else:
        df["_technology"] = df["technology_description"]
        for tech, group in tech_groups.items():
            df.loc[df["technology_description"].isin(group), "_technology"] = tech

        for region, tech_list in regional_no_grouping.items():
            df.loc[
                (df["model_region"] == region)
                & (df["technology_description"].isin(tech_list)),
                "_technology",
            ] = df.loc[
                (df["model_region"] == region)
                & (df["technology_description"].isin(tech_list)),
                "technology_description",
            ]

        df.loc[:, "technology_description"] = df.loc[:, "_technology"]
        df = df.drop(columns=["_technology"])

        return df


def label_hydro_region(gens_860, pudl_engine, model_regions_gdf):
    """
    Label hydro facilities that don't have a region by default.

    Parameters
    ----------
    gens_860 : dataframe
        Infomation on all generators from PUDL
    pudl_engine : sqlalchemy.Engine
        A sqlalchemy connection for use by pandas
    model_regions_gdf : dataframe
        Geodataframe of the model regions

    Returns
    -------
    dataframe
        Plant id and region for any hydro that didn't originally have a region label.
    """

    plant_entity = pd.read_sql_table("plants_entity_eia", pudl_engine)

    model_hydro = gens_860.loc[
        gens_860["technology_description"] == "Conventional Hydroelectric"
    ].merge(plant_entity[["plant_id_eia", "latitude", "longitude"]], on="plant_id_eia")

    no_lat_lon = model_hydro.loc[
        (model_hydro["latitude"].isnull()) | (model_hydro["longitude"].isnull()), :
    ]
    if not no_lat_lon.empty:
        print(no_lat_lon["summer_capacity_mw"].sum(), " MW without lat/lon")
    model_hydro = model_hydro.dropna(subset=["latitude", "longitude"])

    # Convert the lon/lat values to geo points. Need to add an initial CRS and then
    # change it to align with the IPM regions
    model_hydro_gdf = gpd.GeoDataFrame(
        model_hydro,
        geometry=gpd.points_from_xy(model_hydro.longitude, model_hydro.latitude),
        crs="EPSG:4326",
    )

    if model_hydro_gdf.crs != model_regions_gdf.crs:
        model_hydro_gdf = model_hydro_gdf.to_crs(model_regions_gdf.crs)

    model_hydro_gdf = gpd.sjoin(model_regions_gdf, model_hydro_gdf)
    model_hydro_gdf = model_hydro_gdf.rename(columns={"IPM_Region": "region"})

    keep_cols = ["plant_id_eia", "region"]
    return model_hydro_gdf.loc[:, keep_cols]


def load_plant_region_map(
    gens_860,
    pudl_engine,
    pg_engine,
    settings,
    model_regions_gdf,
    table="plant_region_map_epaipm",
):
    """
    Load the region that each plant is located in.

    Parameters
    ----------
    pudl_engine : sqlalchemy.Engine
        A sqlalchemy connection for use by pandas
    settings : dictionary
        The dictionary of settings with a dictionary of region aggregations
    table : str, optional
        The SQL table to load, by default "plant_region_map_epaipm"

    Returns
    -------
    dataframe
        A dataframe where each plant has an associated "model_region" mapped
        from the original region labels.
    """
    # Load dataframe of region labels for each EIA plant id
    region_map_df = pd.read_sql_table(table, con=pg_engine)

    if settings.get("plant_region_map_fn"):
        user_region_map_df = pd.read_csv(
            Path(settings["input_folder"]) / settings["plant_region_map_fn"]
        )
        assert (
            "region" in user_region_map_df.columns
        ), f"The column 'region' must appear in {settings['plant_region_map_fn']}"
        assert (
            "plant_id_eia" in user_region_map_df.columns
        ), f"The column 'plant_id_eia' must appear in {settings['plant_region_map_fn']}"

        user_region_map_df = user_region_map_df.set_index("plant_id_eia")

        region_map_df.loc[
            region_map_df["plant_id_eia"].isin(user_region_map_df.index), "region"
        ] = region_map_df["plant_id_eia"].map(user_region_map_df["region"])

    # Label hydro using the IPM shapefile because NEEDS seems to drop some hydro
    all_hydro_regions = label_hydro_region(gens_860, pudl_engine, model_regions_gdf)

    region_map_df = pd.concat(
        [region_map_df, all_hydro_regions], ignore_index=True, sort=False
    ).drop_duplicates(subset=["plant_id_eia"], keep="first")

    # Settings has a dictionary of lists for regional aggregations. Need
    # to reverse this to use in a map method.
    keep_regions, region_agg_map = regions_to_keep(settings)

    # Create a new column "model_region" with labels that we're using for aggregated
    # regions

    model_region_map_df = region_map_df.loc[
        region_map_df.region.isin(keep_regions), :
    ].drop(columns="id")

    model_region_map_df = map_agg_region_names(
        df=model_region_map_df,
        region_agg_map=region_agg_map,
        original_col_name="region",
        new_col_name="model_region",
    )

    # There are some cases of plants with generators assigned to different IPM regions.
    # If regions are aggregated there may be some duplicates in the results.
    model_region_map_df = model_region_map_df.drop_duplicates(
        subset=["plant_id_eia", "model_region"]
    )

    return model_region_map_df


def label_retirement_year(
    df,
    settings,
    age_col="operating_date",
    settings_retirement_table="retirement_ages",
    add_additional_retirements=True,
):
    """
    Add a retirement year column to the dataframe based on the year each generator
    started operating.

    Parameters
    ----------
    df : dataframe
        Dataframe of generators
    settings : dictionary
        The dictionary of settings with a dictionary of generator lifetimes
    age_col : str, optional
        The dataframe column to use when calculating the retirement year, by default
        "operating_date"
    settings_retirement_table : str, optional
        The settings dictionary key for another dictionary of generator retirement
        lifetimes, by default "retirement_ages"
    add_additional_retirements : bool, optional
        Logic to determine if additional retirements from the settings file should
        be checked. For example, this isn't necessary when adding proposed generators
        because we probably won't be setting an artifically early retirement year.
    """

    start_len = len(df)
    retirement_ages = settings[settings_retirement_table]

    if df.loc[df["technology_description"].isnull(), :].empty is False:
        df = fill_missing_tech_descriptions(df)

    for tech, life in retirement_ages.items():
        try:
            df.loc[df.technology_description == tech, "retirement_year"] = (
                df.loc[df.technology_description == tech, age_col].dt.year + life
            )
        except AttributeError:
            # This is a bit hacky but for the proposed plants I have an int column
            df.loc[df.technology_description == tech, "retirement_year"] = (
                df.loc[df.technology_description == tech, age_col] + life
            )

    try:
        df.loc[~df["planned_retirement_date"].isnull(), "retirement_year"] = df.loc[
            ~df["planned_retirement_date"].isnull(), "planned_retirement_date"
        ].dt.year
    except KeyError:
        pass

    # Add additonal retirements from settings file
    if settings.get("additional_retirements") and add_additional_retirements:
        logger.info("Changing retirement dates based on settings file")
        model_year = settings["model_year"]
        start_ret_cap = df.loc[
            df["retirement_year"] <= model_year, settings["capacity_col"]
        ].sum()
        logger.info(f"Starting retirement capacity is {start_ret_cap} MW")
        i = 0
        ret_cap = 0
        for record in settings["additional_retirements"]:
            plant_id, gen_id, ret_year = record
            # gen ids are strings, not integers
            gen_id = str(gen_id)

            df.loc[
                (df["plant_id_eia"] == plant_id) & (df["generator_id"] == gen_id),
                "retirement_year",
            ] = ret_year

            i += 1
            ret_cap += df.loc[
                (df["plant_id_eia"] == plant_id) & (df["generator_id"] == gen_id),
                settings["capacity_col"],
            ].sum()

        end_ret_cap = df.loc[
            df["retirement_year"] <= model_year, settings["capacity_col"]
        ].sum()
        logger.info(f"Ending retirement capacity is {end_ret_cap} MW")
        if not end_ret_cap > start_ret_cap:
            logger.debug(
                "Adding retirements from settings didn't change the retiring capacity."
            )
        if end_ret_cap - start_ret_cap != ret_cap:
            logger.debug(
                f"Retirement diff is {end_ret_cap - start_ret_cap}, adding retirements "
                f"yields {ret_cap} MW"
            )
        logger.info(
            f"The retirement year for {i} plants, totaling {ret_cap} MW, was changed "
            "based on settings file parameters"
        )
    else:
        logger.info("No retirement dates changed based on the settings file")

    end_len = len(df)

    assert start_len == end_len

    return df


def label_small_hydro(df, settings, by=["plant_id_eia"]):
    """
    Use rules from the settings file to label plants below a certain size as small
    hydroelectric rather than conventional hydroelectric.

    Parameters
    ----------
    df : dataframe
        EIA 860 data on generators
    settings : dict
        User-defined parameters from a settings file
    by : list, optional
        What columns to use in the groupby function when summing capacity, by default
        ["plant_id_eia"]

    Returns
    -------
    dataframe
        If the user wants to label small hydro plants, some of the conventional
        hydro facilities will have their technology type changed to small hydro.
    """
    if not settings.get("small_hydro"):
        return df
    if "report_date" not in by and "report_date" in df.columns:
        # by.append("report_date")
        logger.warning("'report_date' is in the df but not used in the groupby")
    region_agg_map = reverse_dict_of_lists(settings.get("region_aggregations", {}))
    keep_regions = [
        x
        for x in settings["model_regions"] + list(region_agg_map)
        if x in settings["small_hydro_regions"]
    ]
    start_len = len(df)
    size_cap = settings["small_hydro_mw"]
    cap_col = settings.get("capacity_col")
    if not cap_col in df:
        cap_col = "capacity_mw"

    start_hydro_capacity = df.query(
        "technology_description=='Conventional Hydroelectric'"
    )[cap_col].sum()

    plant_capacity = (
        df.loc[
            (df["technology_description"] == "Conventional Hydroelectric")
            & (df["model_region"].isin(keep_regions))
        ]
        .groupby(by, as_index=False)[cap_col]
        .sum()
    )

    small_hydro_plants = plant_capacity.loc[
        plant_capacity[cap_col] <= size_cap, "plant_id_eia"
    ]

    df.loc[
        (df["technology_description"] == "Conventional Hydroelectric")
        & (df["plant_id_eia"].isin(small_hydro_plants)),
        "technology_description",
    ] = "Small Hydroelectric"

    end_len = len(df)
    small_hydro_capacity = df.query("technology_description=='Small Hydroelectric'")[
        cap_col
    ].sum()
    end_conv_hydro_capacity = df.query(
        "technology_description=='Conventional Hydroelectric'"
    )[cap_col].sum()

    assert start_len == end_len
    assert np.allclose(
        start_hydro_capacity, small_hydro_capacity + end_conv_hydro_capacity
    )

    return df


def load_generator_860_data(pudl_engine, data_years=[2017]):
    """
    Load EIA 860 generator data from the PUDL database

    Parameters
    ----------
    pudl_engine : sqlalchemy.Engine
        A sqlalchemy connection for use by pandas
    data_years : list, optional
        Years of data to load, by default [2017]

    Returns
    -------
    dataframe
        All of the generating units from PUDL
    """

    sql = """
        SELECT * FROM generators_eia860
        WHERE operational_status_code NOT IN ('RE', 'OS', 'IP', 'CN')
    """
    gens_860 = pd.read_sql_query(
        sql=sql, con=pudl_engine, parse_dates=["planned_retirement_date", "report_date"]
    )
    gens_860 = gens_860.loc[gens_860["report_date"].dt.year.isin(data_years), :]

    return gens_860


def supplement_generator_860_data(
    gens_860: pd.DataFrame,
    gens_entity: pd.DataFrame,
    bga: pd.DataFrame,
    model_region_map: pd.DataFrame,
    settings: dict,
):
    """
    Load data about each generating unit in the model area.

    Parameters
    ----------
    gens_860 : dataframe
        Information on all generating units for the given data years.
    pudl_engine : sqlalchemy.Engine
        A sqlalchemy connection for use by pandas
    settings : dictionary
        The dictionary of settings with a dictionary of region aggregations
    pudl_out : pudl.PudlTabl
        A PudlTabl object for loading pre-calculated PUDL analysis data
    model_region_map : dataframe
        A dataframe with columns 'plant_id_eia' and 'model_region' (aggregated regions)
    data_years : list, optional
        Years of data to include, by default [2017]

    Returns
    -------
    dataframe
        Data about each generator and generation unit that will be included in the
        model. Columns include:

        ['plant_id_eia', 'generator_id',
       'capacity_mw', 'energy_source_code_1',
       'energy_source_code_2', 'minimum_load_mw', 'operational_status_code',
       'planned_new_capacity_mw', 'switch_oil_gas', 'technology_description',
       'time_cold_shutdown_full_load_code', 'model_region', 'prime_mover_code',
       'operating_date', 'boiler_id', 'unit_id_eia', 'unit_id_pudl',
       'retirement_year']
    """

    initial_capacity = (
        gens_860.loc[gens_860["plant_id_eia"].isin(model_region_map["plant_id_eia"])]
        .groupby("technology_description")[settings["capacity_col"]]
        .sum()
    )

    # Add pudl unit ids, only include specified data years

    # Combine generator data that can change over time with static entity data
    # and only keep generators that are in a region of interest

    gen_cols = set(
        [
            # "report_date",
            "plant_id_eia",
            # "plant_name",
            "generator_id",
            # "balancing_authority_code",
            settings["capacity_col"],
            "capacity_mw",
            "energy_source_code_1",
            "energy_source_code_2",
            "minimum_load_mw",
            "operational_status_code",
            "planned_new_capacity_mw",
            "switch_oil_gas",
            "technology_description",
            "time_cold_shutdown_full_load_code",
            "planned_retirement_date",
        ]
    )

    entity_cols = ["plant_id_eia", "generator_id", "prime_mover_code", "operating_date"]

    bga_cols = [
        "plant_id_eia",
        "generator_id",
        "boiler_id",
        "unit_id_eia",
        "unit_id_pudl",
    ]

    # In this merge of the three dataframes we're trying to label each generator with
    # the model region it is part of, the prime mover and operating date, and the
    # PUDL unit codes (where they exist).
    gens_860_model = (
        pd.merge(
            gens_860[gen_cols],
            model_region_map.drop(columns="region"),
            on="plant_id_eia",
            how="inner",
        )
        .merge(
            gens_entity[entity_cols], on=["plant_id_eia", "generator_id"], how="inner"
        )
        .merge(bga[bga_cols], on=["plant_id_eia", "generator_id"], how="left")
    )

    gens_860_model.loc[gens_860_model.unit_id_pudl.isnull(), "unit_id_pudl"] = (
        gens_860_model.loc[gens_860_model.unit_id_pudl.isnull(), "plant_id_eia"].astype(
            str
        )
        + "_"
        + gens_860_model.loc[
            gens_860_model.unit_id_pudl.isnull(), "generator_id"
        ].astype(str)
    ).to_numpy()

    # Where summer/winter capacity values are missing set equal to nameplate capacity,
    # but only if all generators within a unit are missing the capacity value
    check_units = gens_860_model.loc[
        gens_860_model[settings["capacity_col"]].isna()
    ].groupby(["plant_id_eia", "unit_id_pudl"])
    for (plant_id, unit_id), _df in check_units:
        if _df[settings["capacity_col"]].isna().all():
            gens_860_model.loc[
                (gens_860_model["plant_id_eia"] == plant_id)
                & (gens_860_model["unit_id_pudl"] == unit_id),
                settings["capacity_col"],
            ] = gens_860_model.loc[
                (gens_860_model["plant_id_eia"] == plant_id)
                & (gens_860_model["unit_id_pudl"] == unit_id),
                "capacity_mw",
            ]

    merged_capacity = gens_860_model.groupby("technology_description")[
        settings["capacity_col"]
    ].sum()
    if not np.allclose(initial_capacity.sum(), merged_capacity.sum()):
        for i_idx, i_row in initial_capacity.iteritems():
            if not np.allclose(i_row, merged_capacity[i_idx]):
                logger.warning(
                    f"Technology {i_idx} changed capacity from {i_row} to {merged_capacity[i_idx]}"
                )

    return gens_860_model


def create_plant_gen_id(df):
    """Combine the plant id and generator id to form a unique combination

    Parameters
    ----------
    df : dataframe
        Must contain columns plant_id_eia and generator_id

    Returns
    -------
    dataframe
        Same as input but with the additional column plant_gen_id
    """

    df["plant_gen_id"] = (
        df["plant_id_eia"].astype(str) + "_" + df["generator_id"].astype(str)
    )

    return df


def remove_canceled_860m(df, canceled_860m):
    """Remove generators that 860m shows as having been canceled

    Parameters
    ----------
    df : dataframe
        All of the EIA 860 generators
    canceled_860m : dataframe
        From the 860m Canceled or Postponed sheet

    Returns
    -------
    dataframe
        Same as input, but possibly without generators that were proposed
    """
    df = create_plant_gen_id(df)
    canceled_860m = create_plant_gen_id(canceled_860m)

    canceled = df.loc[df["plant_gen_id"].isin(canceled_860m["plant_gen_id"]), :]

    not_canceled_df = df.loc[~df["plant_gen_id"].isin(canceled_860m["plant_gen_id"]), :]

    not_canceled_df = not_canceled_df.drop(columns="plant_gen_id")

    if not canceled.empty:
        assert len(df) == len(canceled) + len(not_canceled_df)

    return not_canceled_df


def remove_retired_860m(df, retired_860m):
    """Remove generators that 860m shows as having been retired

    Parameters
    ----------
    df : dataframe
        All of the EIA 860 generators
    retired_860m : dataframe
        From the 860m Retired sheet

    Returns
    -------
    dataframe
        Same as input, but possibly without generators that have retired
    """

    df = create_plant_gen_id(df)
    retired_860m = create_plant_gen_id(retired_860m)

    retired = df.loc[df["plant_gen_id"].isin(retired_860m["plant_gen_id"]), :]

    not_retired_df = df.loc[~df["plant_gen_id"].isin(retired_860m["plant_gen_id"]), :]

    not_retired_df = not_retired_df.drop(columns="plant_gen_id")

    if not retired.empty:
        assert len(df) == len(retired) + len(not_retired_df)

    return not_retired_df


def remove_future_retirements_860m(df, retired_860m):
    """Remove generators that 860m shows as having been retired

    Parameters
    ----------
    df : dataframe
        All of the EIA 860 generators
    retired_860m : dataframe
        From the 860m Retired sheet

    Returns
    -------
    dataframe
        Same as input, but possibly without generators that have retired
    """

    df = create_plant_gen_id(df)
    retired_860m = create_plant_gen_id(retired_860m)

    retired = df.loc[df["plant_gen_id"].isin(retired_860m["plant_gen_id"]), :]

    not_retired_df = df.loc[~df["plant_gen_id"].isin(retired_860m["plant_gen_id"]), :]

    not_retired_df = not_retired_df.drop(columns="plant_gen_id")

    if not retired.empty:
        assert len(df) == len(retired) + len(not_retired_df)

    return not_retired_df


def load_923_gen_fuel_data(pudl_engine, pudl_out, model_region_map, data_years=[2017]):
    """
    Load generation and fuel data for each plant. EIA-923 provides these values for
    each prime mover/fuel combination at every generator. This data can be used to
    calculate the heat rate of generators at a single plant. Generators sharing a prime
    mover (e.g. multiple combustion turbines) will end up sharing the same heat rate.

    Parameters
    ----------
    pudl_engine : sqlalchemy.Engine
        A sqlalchemy connection for use by pandas
    pudl_out : pudl.PudlTabl
        A PudlTabl object for loading pre-calculated PUDL analysis data
    model_region_map : dataframe
        A dataframe with columns 'plant_id_eia' and 'model_region' (aggregated regions)
    data_years : list, optional
        Years of data to include, by default [2017]

    Returns
    -------
    dataframe
        Generation, fuel use, and heat rates of prime mover/fuel combos over all data
        years. Columns are:

        ['plant_id_eia', 'fuel_type', 'fuel_type_code_pudl',
       'fuel_type_code_aer', 'prime_mover_code', 'fuel_consumed_units',
       'fuel_consumed_for_electricity_units', 'fuel_consumed_mmbtu',
       'fuel_consumed_for_electricity_mmbtu', 'net_generation_mwh',
       'heat_rate_mmbtu_mwh']
    """

    # Load 923 generation and fuel data for one or more years.
    # Only load plants in the model regions.
    sql = """
        SELECT * FROM generation_fuel_eia923
    """
    gen_fuel_923 = pd.read_sql_query(sql, pudl_engine, parse_dates=["report_date"])
    gen_fuel_923 = gen_fuel_923.loc[
        (gen_fuel_923["report_date"].dt.year.isin(data_years))
        & (gen_fuel_923["plant_id_eia"].isin(model_region_map.plant_id_eia)),
        :,
    ]

    return gen_fuel_923


def modify_cc_prime_mover_code(df, gens_860):
    """Change combined cycle prime movers from CA and CT to CC.

    The heat rate of combined cycle plants that aren't included in PUDL heat rate by
    unit should probably be done with the combustion and steam turbines combined. This
    modifies the prime mover code of those two generator types so that they match. It
    doesn't touch the CS code, which is for single shaft combined units.

    Parameters
    ----------
    df : dataframe
        A dataframe with columns prime_mover_code, and plant_id_eia.
    gens_860 : dataframe
        EIA860 dataframe with technology_description, unit_id_pudl, plant_id_eia
        columns.

    Returns
    -------
    dataframe
        Modified 923 dataframe where prime mover codes at CC generators that don't have
        a PUDL unit id are modified from CA and CT to CC.
    """
    cc_without_pudl_id = gens_860.loc[
        (gens_860["unit_id_pudl"].isnull())
        & (gens_860["technology_description"] == "Natural Gas Fired Combined Cycle"),
        "plant_id_eia",
    ]
    df.loc[
        (df["plant_id_eia"].isin(cc_without_pudl_id))
        & (df["prime_mover_code"].isin(["CA", "CT"])),
        "prime_mover_code",
    ] = "CC"

    return df


def group_gen_by_year_fuel_primemover(df):
    """
    Group generation and fuel consumption by plant, prime mover, and fuel type. Only
    matters where multiple years of data are used, otherwise output should be the same
    as input.

    Parameters
    ----------
    df : dataframe
        Generation and fuel consumption data from EIA 923 for each plant, prime mover,
        and fuel type

    Returns
    -------
    dataframe
        Sum of generation and fuel consumption data (if multiple years).
    """

    # Group the data by plant, fuel type, and prime mover
    by = [
        "plant_id_eia",
        "fuel_type",
        "energy_source_code",
        "fuel_type_code_pudl",
        "fuel_type_code_aer",
        "prime_mover_code",
    ]
    by = [c for c in by if c in df.columns]
    sort = ["plant_id_eia", "fuel_type", "energy_source_code", "prime_mover_code"]
    sort = [c for c in sort if c in df.columns]

    annual_gen_fuel_923 = (
        (
            df.groupby(  # .drop(columns=["id", "nuclear_unit_id"])
                by=by, as_index=False
            )[
                "fuel_consumed_units",
                "fuel_consumed_for_electricity_units",
                "fuel_consumed_mmbtu",
                "fuel_consumed_for_electricity_mmbtu",
                "net_generation_mwh",
            ].sum()
        )
        .reset_index()
        .drop(columns="index")
        .sort_values(sort)
    )

    return annual_gen_fuel_923


def add_923_heat_rate(df):
    """
    Small function to calculate the heat rate of records with fuel consumption and net
    generation.

    Parameters
    ----------
    df : dataframe
        Must contain the columns net_generation_mwh and
        fuel_consumed_for_electricity_mmbtu

    Returns
    -------
    dataframe
        Same dataframe with new column of heat_rate_mmbtu_mwh
    """

    # Calculate the heat rate for each prime mover/fuel combination
    df["heat_rate_mmbtu_mwh"] = (
        df["fuel_consumed_for_electricity_mmbtu"] / df["net_generation_mwh"]
    )

    return df


def calculate_weighted_heat_rate(heat_rate_df):
    """
    Calculate the weighed heat rate when multiple years of data are used. Net generation
    in each year is used as the weights.

    Parameters
    ----------
    heat_rate_df : dataframe
        Currently the PudlTabl unit_hr method.

    Returns
    -------
    dataframe
        Heat rate weighted by annual generation for each plant and PUDL unit
    """

    def w_hr(df):

        weighted_hr = np.average(
            df["heat_rate_mmbtu_mwh"], weights=df["net_generation_mwh"]
        )
        return weighted_hr

    weighted_unit_hr = heat_rate_df.groupby(["plant_id_eia", "unit_id_pudl"]).apply(
        w_hr
    )
    weighted_unit_hr.name = "heat_rate_mmbtu_mwh"
    weighted_unit_hr = weighted_unit_hr.reset_index()

    return weighted_unit_hr


def plant_pm_heat_rates(annual_gen_fuel_923):
    """
    Calculate the heat rate by plant, prime mover, and fuel type. Values are saved
    as a dictionary.

    Parameters
    ----------
    annual_gen_fuel_923 : dataframe
        Data from the 923 generation and fuel use table. Heat rate for each row should
        already be calculated.

    Returns
    -------
    dict
        Keys are a tuple of plant id, prime mover, and fuel type. Values are the heat
        rate.
    """

    by = ["plant_id_eia", "prime_mover_code", "fuel_type", "energy_source_code"]
    by = [c for c in by if c in annual_gen_fuel_923.columns]
    annual_gen_fuel_923_groups = annual_gen_fuel_923.groupby(by)

    prime_mover_hr_map = {
        _: df["heat_rate_mmbtu_mwh"].values[0] for _, df in annual_gen_fuel_923_groups
    }

    return prime_mover_hr_map


def unit_generator_heat_rates(pudl_out, data_years):
    """
    Calculate the heat rate for each PUDL unit and generators that don't have a PUDL
    unit id.

    Parameters
    ----------
    pudl_out : pudl.PudlTabl
        A PudlTabl object for loading pre-calculated PUDL analysis data
    data_years : list
        Years of data to use

    Returns
    -------
    dataframe, dict
        A dataframe of heat rates for each pudl unit (columsn are ['plant_id_eia',
        'unit_id_pudl', 'heat_rate_mmbtu_mwh']).
    """

    # Load the pre-calculated PUDL unit heat rates for selected years.
    # Remove rows without generation or with null values.
    unit_hr = pudl_out.hr_by_unit()
    unit_hr = unit_hr.loc[
        (unit_hr.report_date.dt.year.isin(data_years))
        & (unit_hr.net_generation_mwh > 0),
        :,
    ].dropna()

    weighted_unit_hr = calculate_weighted_heat_rate(unit_hr)

    return weighted_unit_hr


def group_units(df, settings):
    """
    Group by units within a region/technology/cluster. Add a unique unit code
    (plant plus generator) for any generators that aren't part of a unit.


    Returns
    -------
    dataframe
        Grouped generators with the total capacity, minimum load, and average heat
        rate for each.
    """

    by = ["plant_id_eia", "unit_id_pudl"]
    # add a unit code (plant plus generator code) in cases where one doesn't exist
    df_copy = df.reset_index()

    # All units should have the same heat rate so taking the mean will just keep the
    # same value.
    grouped_units = df_copy.groupby(by).agg(
        {
            settings["capacity_col"]: "sum",
            "minimum_load_mw": "sum",
            "heat_rate_mmbtu_mwh": "mean",
            "Fixed_OM_Cost_per_MWyr": "mean",
            "Var_OM_Cost_per_MWh": "mean",
        }
    )
    grouped_units = grouped_units.replace([np.inf, -np.inf], np.nan)
    grouped_units = grouped_units.fillna(grouped_units.mean())

    return grouped_units


def calc_unit_cluster_values(df, settings, technology=None):
    """
    Calculate the total capacity, minimum load, weighted heat rate, and number of
    units/generators in a technology cluster.

    Parameters
    ----------
    df : dataframe
        A dataframe with units/generators of a single technology. One column should be
        'cluster', to label units as belonging to a specific cluster grouping.
    technology : str, optional
        Name of the generating technology, by default None

    Returns
    -------
    dataframe
        Aggragate values for generators in a technology cluster
    """

    # Define a function to compute the weighted mean.
    # The issue here is that the df name needs to be used in the function.
    # So this will need to be within a function that takes df as an input
    def wm(x):
        return np.average(x, weights=df.loc[x.index, settings["capacity_col"]])

    if df["heat_rate_mmbtu_mwh"].isnull().values.any():
        # mean =
        # df["heat_rate_mmbtu_mwh"] = df["heat_rate_mmbtu_mwh"].fillna(
        #     df["heat_rate_mmbtu_mwh"].median()
        # )
        start_cap = df[settings["capacity_col"]].sum()
        df = df.loc[~df["heat_rate_mmbtu_mwh"].isnull(), :]
        end_cap = df[settings["capacity_col"]].sum()
        cap_diff = start_cap - end_cap
        logger.warning(f"dropped {cap_diff}MW because of null heat rate values")

    df_values = df.groupby("cluster").agg(
        {
            settings["capacity_col"]: "mean",
            "minimum_load_mw": "mean",
            "heat_rate_mmbtu_mwh": wm,
            "Fixed_OM_Cost_per_MWyr": wm,
            "Var_OM_Cost_per_MWh": wm,
        }
    )
    if df_values["heat_rate_mmbtu_mwh"].isnull().values.any():
        print(df)
        print(df_values)
    df_values["heat_rate_mmbtu_mwh_iqr"] = df.groupby("cluster").agg(
        {"heat_rate_mmbtu_mwh": iqr}
    )
    df_values["heat_rate_mmbtu_mwh_std"] = df.groupby("cluster").agg(
        {"heat_rate_mmbtu_mwh": "std"}
    )
    df_values["fixed_o_m_mw_std"] = df.groupby("cluster").agg(
        {"Fixed_OM_Cost_per_MWyr": "std"}
    )

    df_values["Min_Power"] = (
        df_values["minimum_load_mw"] / df_values[settings["capacity_col"]]
    )

    df_values["num_units"] = df.groupby("cluster")["cluster"].count()

    if technology:
        df_values["technology"] = technology

    return df_values


def add_genx_model_tags(df, settings):
    """
    Each generator type needs to have certain tags for use by the GenX model. Each tag
    is a column, e.g. THERM for thermal generators. These columns and tag values are
    defined in the settings file and applied here. Tags are (usually?) boolean 0/1
    values.

    Parameters
    ----------
    df : dataframe
        Clusters of generators. The index should have a column 'technology', which
        is used to map tag values.
    settings : dict
        User-defined settings loaded from a YAML file.

    Returns
    -------
    dataframe
        The original generator cluster results with new columns for each model tag.
    """
    ignored = r"_"
    technology = df["technology"].str.replace(ignored, "")
    # Create a new dataframe with the same index
    default = settings.get("default_model_tag", 0)
    for tag_col in settings.get("model_tag_names", []):
        df[tag_col] = default
        if tag_col not in settings.get("generator_columns", []) and isinstance(
            settings.get("generator_columns"), list
        ):
            settings["generator_columns"].append(tag_col)

        try:
            for tech, tag_value in settings["model_tag_values"][tag_col].items():
                tech = re.sub(ignored, "", tech)
                mask = technology.str.contains(fr"^{tech}", case=False)
                df.loc[mask, tag_col] = tag_value
        except (KeyError, AttributeError) as e:
            logger.warning(f"No model tag values found for {tag_col} ({e})")

    # Change tags with specific regional values for a technology
    flat_regional_tags = flatten(settings.get("regional_tag_values", {}) or {})

    for tag_tuple, tag_value in flat_regional_tags.items():
        region, tag_col, tech = tag_tuple
        tech = re.sub(ignored, "", tech)
        mask = technology.str.contains(fr"^{tech}", case=False)
        df.loc[(df["region"] == region) & mask, tag_col] = tag_value

    return df


def load_ipm_shapefile(settings, path=IPM_GEOJSON_PATH):
    """
    Load the shapefile of IPM regions

    Parameters
    ----------
    settings : dict
        User-defined parameters from a settings YAML file. This is where any region
        aggregations would be defined.

    Returns
    -------
    geodataframe
        Regions to use in the study with the matching geometry for each.
    """
    keep_regions, region_agg_map = regions_to_keep(settings)

    ipm_regions = gpd.read_file(IPM_GEOJSON_PATH)

    if settings.get("user_region_geodata_fn"):
        logger.info("Appending user regions to IPM Regions")
        user_regions = gpd.read_file(
            Path(settings["input_folder"]) / settings["user_region_geodata_fn"]
        )
        user_regions = user_regions.to_crs(ipm_regions.crs)
        ipm_regions = ipm_regions.append(user_regions)
    # ipm_regions = gpd.read_file(IPM_SHAPEFILE_PATH)

    model_regions_gdf = ipm_regions.loc[ipm_regions["IPM_Region"].isin(keep_regions)]
    model_regions_gdf = map_agg_region_names(
        model_regions_gdf, region_agg_map, "IPM_Region", "model_region"
    ).reset_index(drop=True)

    return model_regions_gdf


def download_860m(settings: dict) -> pd.ExcelFile:
    """Load the entire 860m file into memory as an ExcelFile object.

    Parameters
    ----------
    settings : dict
        User-defined settings loaded from a YAML file. This is where the EIA860m
        filename is defined as the parameter "eia_860m_fn".

    Returns
    -------
    pd.ExcelFile
        The ExcelFile object with all sheets from 860m.
    """
    fn = settings.get("eia_860m_fn")
    if not fn:
        logger.info("Trying to determine the most recent EIA860m file...")
        fn = find_newest_860m()

    engine = None
    ext = fn.split(".")[-1]
    if ext == "xlsx":
        engine = "openpyxl"
    elif ext == "xls":
        engine = "xlrd"

    # Only the most recent file will not have archive in the url
    url = f"https://www.eia.gov/electricity/data/eia860m/xls/{fn}"
    archive_url = f"https://www.eia.gov/electricity/data/eia860m/archive/xls/{fn}"

    local_file = DATA_PATHS["eia_860m"] / fn
    if local_file.exists():
        logger.info(f"Reading a local copy of the EIA860m file {fn}")
        eia_860m = pd.ExcelFile(local_file)
    else:
        logger.info(f"Downloading the EIA860m file {fn}")
        try:
            download_save(url, local_file)
            eia_860m = pd.ExcelFile(local_file, engine=engine)
        except (XLRDError, ValueError, BadZipFile):
            logger.warning("A more recent version of EIA-860m is available")
            download_save(archive_url, local_file)
            eia_860m = pd.ExcelFile(local_file, engine=engine)
        # write the file to disk

    return eia_860m


def find_newest_860m() -> str:
    """Scrape the EIA 860m page to find the most recently posted file.

    Returns
    -------
    str
        Name of most recently posted file
    """
    site_url = "https://www.eia.gov/electricity/data/eia860m/"
    r = requests.get(site_url)
    soup = BeautifulSoup(r.content, "lxml")
    table = soup.find("table", attrs={"class": "basic-table"})
    if not table:
        raise ValueError(
            "Could not determine the most recently posted EIA 860m file. EIA may have "
            "changed their HTML format, please post this as an issue on the PowerGenome "
            "github repository (https://github.com/PowerGenome/PowerGenome/issues/new)."
        )
    href = table.find("a")["href"]
    fn = href.split("/")[-1]

    return fn


def clean_860m_sheet(
    eia_860m: pd.ExcelFile, sheet_name: str, settings: dict
) -> pd.DataFrame:
    """Load a sheet from the 860m ExcelFile object and clean it.

    Parameters
    ----------
    eia_860m : ExcelFile
        Entire 860m file loaded into memory
    sheet_name : str
        Name of the sheet to load as a dataframe
    settings : dict
        User-defined settings loaded from a YAML file.

    Returns
    -------
    pd.DataFrame
        One of the sheets from 860m
    """

    df = eia_860m.parse(sheet_name=sheet_name, na_values=[" "])

    # Find skiprows and skipfooters, which changes across 860m versions.
    # NEW: drop rows with all NaN because EIA added a blank row before the footer.
    sr = 0
    for idx, row in df.iterrows():
        if row.iloc[0] == "Entity ID":
            sr = idx + 1
            break
    sf = 0
    for idx in list(range(-10, 0)):
        if isinstance(df.iloc[idx, 0], str):
            sf = -idx
            break
    df = eia_860m.parse(
        sheet_name=sheet_name, skiprows=sr, skipfooter=sf, na_values=[" "]
    )
    df = df.dropna(how="all")
    df = df.rename(columns=planned_col_map)

    if sheet_name in ["Operating", "Planned"]:
        df.loc[:, "operational_status_code"] = df.loc[:, "operational_status"].map(
            op_status_map
        )

    if sheet_name == "Planned":
        df = df.loc[
            df["operational_status_code"].isin(settings["proposed_status_included"]), :
        ]

    return df


def load_860m(settings: dict) -> Dict[str, pd.DataFrame]:
    """Load the planned, canceled, and retired sheets from an EIA 860m file.

    Parameters
    ----------
    settings : dict
        User-defined settings loaded from a YAML file. This is where the EIA860m
        filename is defined.

    Returns
    -------
    Dict[str, pd.DataFrame]
        The 860m dataframes, with the keys 'planned', 'canceled', and 'retired'.
    """
    sheet_map = {
        "operating": "Operating",
        "planned": "Planned",
        "canceled": "Canceled or Postponed",
        "retired": "Retired",
    }

    fn = settings.get("eia_860m_fn")
    if not fn:
        fn = find_newest_860m()

    fn_name = Path(fn).stem

    data_dict = {}
    eia_860m_excelfile = None
    for name, sheet in sheet_map.items():
        pkl_path = DATA_PATHS["eia_860m"] / f"{fn_name}_{name}.pkl"
        if pkl_path.exists():
            data_dict[name] = pd.read_pickle(pkl_path)
        else:
            if eia_860m_excelfile is None:
                eia_860m_excelfile = download_860m(settings)
            data_dict[name] = clean_860m_sheet(eia_860m_excelfile, sheet, settings)
            data_dict[name].to_pickle(pkl_path)

    return data_dict


def label_gen_region(
    df: pd.DataFrame, settings: dict, model_regions_gdf: gpd.GeoDataFrame
) -> pd.DataFrame:
    """Label the region that generators in a dataframe belong to based on their
    geographic location. This is done via geospaital join and may not always be accurate
    based on actual utility connections.

    Parameters
    ----------
    df : pd.DataFrame
        Generators that are not assigned to a model region.
    settings : dict
        Need the parameter `capacity_col` to determine which column has capacity.
    model_regions_gdf : gpd.GeoDataFrame
        Contains the name and geometry of each region being used in the study

    Returns
    -------
    pd.DataFrame
        [description]
    """

    no_lat_lon = df.loc[
        (df["latitude"].isnull()) | (df["longitude"].isnull()), :
    ].copy()
    if not no_lat_lon.empty:
        no_lat_lon_cap = no_lat_lon[settings["capacity_col"]].sum()
        logger.warning(
            "Some generators do not have lon/lat data. Check the source "
            "file to determine if they should be included in results. "
            f"\nThe affected generators account for {no_lat_lon_cap} in balancing "
            "authorities: "
            f"\n{no_lat_lon['balancing_authority_code'].tolist()}"
        )

    df = df.dropna(subset=["latitude", "longitude"])

    # Convert the lon/lat values to geo points. Need to add an initial CRS and then
    # change it to align with the IPM regions
    print("Creating gdf")
    gdf = gpd.GeoDataFrame(
        df.copy(),
        geometry=gpd.points_from_xy(df.longitude.copy(), df.latitude.copy()),
        crs="EPSG:4326",
    )
    if gdf.crs != model_regions_gdf.crs:
        gdf = gdf.to_crs(model_regions_gdf.crs)

    gdf = gpd.sjoin(model_regions_gdf.drop(columns="IPM_Region"), gdf)

    return gdf


def import_new_generators(
    operating_860m: pd.DataFrame,
    gens_860: pd.DataFrame,
    settings: dict,
    model_regions_gdf: gpd.GeoDataFrame,
) -> pd.DataFrame:

    gens_860_id = list(zip(gens_860["plant_id_eia"], gens_860["generator_id"]))
    operating_860m_id = zip(
        operating_860m["plant_id_eia"], operating_860m["generator_id"]
    )

    new_mask = [g not in gens_860_id for g in operating_860m_id]
    new_operating = label_gen_region(
        operating_860m.loc[new_mask, :], settings, model_regions_gdf
    )
    new_operating.loc[:, "heat_rate_mmbtu_mwh"] = new_operating.loc[
        :, "technology_description"
    ].map(settings["proposed_gen_heat_rates"])

    # The default EIA heat rate for non-thermal technologies is 9.21
    new_operating.loc[
        new_operating["heat_rate_mmbtu_mwh"].isnull(), "heat_rate_mmbtu_mwh"
    ] = 9.21

    new_operating.loc[:, "minimum_load_mw"] = (
        new_operating["technology_description"].map(settings["proposed_min_load"])
        * new_operating[settings["capacity_col"]]
    )

    # Assume anything else being built at scale is wind/solar and will have a Min_power
    # of 0
    new_operating.loc[new_operating["minimum_load_mw"].isnull(), "minimum_load_mw"] = 0

    new_operating = new_operating.set_index(
        ["plant_id_eia", "prime_mover_code", "energy_source_code_1"]
    )

    # Add a retirement year based on the planned start year
    label_retirement_year(
        df=new_operating,
        settings=settings,
        age_col="Operating Year",
        add_additional_retirements=False,
    )

    if settings.get("group_technologies"):
        new_operating = group_technologies(
            new_operating,
            settings["group_technologies"],
            settings.get("tech_groups", {}) or {},
            settings.get("regional_no_grouping", {}) or {},
        )
        print(new_operating["technology_description"].unique().tolist())

    keep_cols = [
        "model_region",
        "technology_description",
        "generator_id",
        settings["capacity_col"],
        "minimum_load_mw",
        "operational_status_code",
        "heat_rate_mmbtu_mwh",
        "retirement_year",
        "Operating Year",
        "state",
    ]

    return new_operating.loc[:, keep_cols]


def import_proposed_generators(
    planned: pd.DataFrame, settings: dict, model_regions_gdf: gpd.GeoDataFrame
) -> pd.DataFrame:
    """
    Load the most recent proposed generating units from EIA860m. Will also add
    any planned generators that are included in the settings file.

    Parameters
    ----------
    planned : pd.DataFrame
        Generators that are not assigned to a model region.
    settings : dict
        User defined parameters from a settings YAML file
    model_regions_gdf : gpd.GeoDataFrame
        Contains the name and geometry of each region being used in the study

    Returns
    -------
    pd.DataFrame
        All proposed generators.
    """

    # Some plants don't have lat/lon data. Log this now to determine if any action is
    # needed, then drop them from the dataframe.
    # no_lat_lon = planned.loc[
    #     (planned["latitude"].isnull()) | (planned["longitude"].isnull()), :
    # ].copy()
    # if not no_lat_lon.empty:
    #     no_lat_lon_cap = no_lat_lon[settings["capacity_col"]].sum()
    #     logger.warning(
    #         "Some generators do not have lon/lat data. Check the source "
    #         "file to determine if they should be included in results. "
    #         f"\nThe affected generators account for {no_lat_lon_cap} in balancing "
    #         "authorities: "
    #         f"\n{no_lat_lon['balancing_authority_code'].tolist()}"
    #     )

    # planned = planned.dropna(subset=["latitude", "longitude"])

    # # Convert the lon/lat values to geo points. Need to add an initial CRS and then
    # # change it to align with the IPM regions
    # print("Creating gdf")
    # planned_gdf = gpd.GeoDataFrame(
    #     planned.copy(),
    #     geometry=gpd.points_from_xy(planned.longitude.copy(), planned.latitude.copy()),
    #     crs="EPSG:4326",
    # )
    # if planned_gdf.crs != model_regions_gdf.crs:
    #     planned_gdf = planned_gdf.to_crs(model_regions_gdf.crs)

    # planned_gdf = gpd.sjoin(model_regions_gdf.drop(columns="IPM_Region"), planned_gdf)

    planned_gdf = label_gen_region(planned, settings, model_regions_gdf)

    # Add planned additions from the settings file
    additional_planned = settings.get("additional_planned") or []
    for record in additional_planned:
        plant_id, gen_id, model_region = record
        plant_record = planned.loc[
            (planned["plant_id_eia"] == plant_id) & (planned["generator_id"] == gen_id),
            :,
        ]
        plant_record["model_region"] = model_region

        planned_gdf = planned_gdf.append(plant_record, sort=False)

    logger.info(
        f"{len(additional_planned)} generators were added to the planned list based on settings"
    )

    planned_gdf.loc[:, "heat_rate_mmbtu_mwh"] = planned_gdf.loc[
        :, "technology_description"
    ].map(settings["proposed_gen_heat_rates"])

    # The default EIA heat rate for non-thermal technologies is 9.21
    planned_gdf.loc[
        planned_gdf["heat_rate_mmbtu_mwh"].isnull(), "heat_rate_mmbtu_mwh"
    ] = 9.21

    planned_gdf.loc[:, "minimum_load_mw"] = (
        planned_gdf["technology_description"].map(settings["proposed_min_load"])
        * planned_gdf[settings["capacity_col"]]
    )

    # Assume anything else being built at scale is wind/solar and will have a Min_Power
    # of 0
    planned_gdf.loc[planned_gdf["minimum_load_mw"].isnull(), "minimum_load_mw"] = 0

    planned_gdf = planned_gdf.set_index(
        ["plant_id_eia", "prime_mover_code", "energy_source_code_1"]
    )

    # Add a retirement year based on the planned start year
    label_retirement_year(
        df=planned_gdf,
        settings=settings,
        age_col="planned_operating_year",
        add_additional_retirements=False,
    )

    if settings.get("group_technologies"):
        planned_gdf = group_technologies(
            planned_gdf,
            settings["group_technologies"],
            settings.get("tech_groups", {}) or {},
            settings.get("regional_no_grouping", {}) or {},
        )
        print(planned_gdf["technology_description"].unique().tolist())

    keep_cols = [
        "model_region",
        "technology_description",
        "generator_id",
        settings["capacity_col"],
        "minimum_load_mw",
        "operational_status_code",
        "heat_rate_mmbtu_mwh",
        "retirement_year",
    ]

    return planned_gdf.loc[:, keep_cols]


def gentype_region_capacity_factor(
    pudl_engine, plant_region_map, settings, years_filter=None
):
    """
    Calculate the average capacity factor for all generators of a type/region. This
    uses all years of available data unless otherwise specified. The potential
    generation is calculated for every year a plant is in operation using the capacity
    type specified in settings (nameplate, summer, or winter) and the number of hours
    in each year.

    As of this time PUDL only has generation data back to 2011.

    Parameters
    ----------
    pudl_engine : sqlalchemy.Engine
        A sqlalchemy connection for use by pandas
    plant_region_map : dataframe
        A dataframe with the region for every plant
    settings : dictionary
        The dictionary of settings with a dictionary of region aggregations

    Returns
    -------
    DataFrame
        A dataframe with the capacity factor of every selected technology
    """

    cap_col = settings["capacity_col"]

    # Include standby (SB) generators since they are in our capacity totals
    sql = """
        SELECT
            G.report_date,
            G.plant_id_eia,
            G.generator_id,
            SUM(G.capacity_mw) AS capacity_mw,
            SUM(G.summer_capacity_mw) as summer_capacity_mw,
            SUM(G.winter_capacity_mw) as winter_capacity_mw,
            G.technology_description,
            G.fuel_type_code_pudl
        FROM
            generators_eia860 G
        WHERE operational_status_code NOT IN ('RE', 'OS', 'IP', 'CN')
        GROUP BY
            G.report_date,
            G.plant_id_eia,
            G.technology_description,
            G.fuel_type_code_pudl,
            G.generator_id
        ORDER by G.plant_id_eia, G.report_date
    """

    plant_gen_tech_cap = pd.read_sql_query(
        sql, pudl_engine, parse_dates=["report_date"]
    )
    plant_gen_tech_cap = plant_gen_tech_cap.loc[
        plant_gen_tech_cap["plant_id_eia"].isin(plant_region_map["plant_id_eia"]), :
    ]

    plant_gen_tech_cap = fill_missing_tech_descriptions(plant_gen_tech_cap)
    plant_tech_cap = group_generators_at_plant(
        df=plant_gen_tech_cap,
        by=["plant_id_eia", "report_date", "technology_description"],
        agg_fn={cap_col: "sum"},
    )

    plant_tech_cap = plant_tech_cap.merge(
        plant_region_map, on="plant_id_eia", how="left"
    )

    label_small_hydro(plant_tech_cap, settings, by=["plant_id_eia", "report_date"])

    sql = """
        SELECT
            strftime('%Y', GF.report_date) AS report_date,
            GF.plant_id_eia,
            SUM(GF.net_generation_mwh) AS net_generation_mwh,
            GF.fuel_type_code_pudl
        FROM
            generation_fuel_eia923 GF
        GROUP BY
            strftime('%Y', GF.report_date),
            GF.plant_id_eia,
            GF.fuel_type_code_pudl
        ORDER by GF.plant_id_eia, strftime('%Y', GF.report_date)
    """
    generation = pd.read_sql_query(sql, pudl_engine, parse_dates={"report_date": "%Y"})

    capacity_factor = pudl.helpers.clean_merge_asof(
        generation,
        plant_tech_cap,
        left_on="report_date",
        right_on="report_date",
        by={"plant_id_eia": "eia"},
    )

    if settings.get("group_technologies"):
        capacity_factor = group_technologies(
            capacity_factor,
            settings["group_technologies"],
            settings.get("tech_groups", {}) or {},
            settings.get("regional_no_grouping", {}) or {},
        )

    if years_filter is None:
        years_filter = {
            tech: settings["capacity_factor_default_year_filter"]
            for tech in plant_gen_tech_cap["technology_description"].unique()
        }
        if type(settings.get("alt_year_filters")) is dict:
            for tech, value in settings["alt_year_filters"].items():
                years_filter[tech] = value

        data_years = plant_gen_tech_cap["report_date"].dt.year.unique()

        # Use all years where the value is None

        for tech, value in years_filter.items():
            if value is None:
                years_filter[tech] = data_years

    df_list = []
    for tech, years in years_filter.items():
        _df = capacity_factor.loc[
            (capacity_factor["technology_description"] == tech)
            & (capacity_factor["report_date"].dt.year.isin(years)),
            :,
        ]
        df_list.append(_df)
    capacity_factor = pd.concat(df_list, sort=False)

    # get a unique set of dates to generate the number of hours
    dates = capacity_factor["report_date"].drop_duplicates()
    dates_to_hours = pd.DataFrame(
        data={
            "report_date": dates,
            "hours": dates.apply(
                lambda d: (
                    pd.date_range(d, periods=2, freq="YS")[1]
                    - pd.date_range(d, periods=2, freq="YS")[0]
                )
                / pd.Timedelta(hours=1)
            ),
        }
    )

    # merge in the hours for the calculation
    capacity_factor = capacity_factor.merge(dates_to_hours, on=["report_date"])
    capacity_factor["potential_generation_mwh"] = (
        capacity_factor[cap_col] * capacity_factor["hours"]
    )

    capacity_factor_tech_region = capacity_factor.groupby(
        ["model_region", "technology_description"], as_index=False
    )[["potential_generation_mwh", "net_generation_mwh"]].sum()

    # actually calculate capacity factor wooo!
    capacity_factor_tech_region["capacity_factor"] = (
        capacity_factor_tech_region["net_generation_mwh"]
        / capacity_factor_tech_region["potential_generation_mwh"]
    )

    capacity_factor_tech_region.rename(
        columns={"model_region": "region", "technology_description": "technology"},
        inplace=True,
    )

    logger.debug(capacity_factor_tech_region)

    return capacity_factor_tech_region


def add_fuel_labels(df, fuel_prices, settings):
    """Add a Fuel column with the approproriate regional fuel for each generator type

    Parameters
    ----------
    df : DataFrame
        Generator clusters dataframe with all existing and proposed technologies
    fuel_prices : DataFrame
        Prices of fuels from EIA AEO scenarios in each census region. Columns include
        ['year', 'price', 'fuel', 'region', 'scenario', 'full_fuel_name']
    settings : dictionary
        The dictionary of settings with fuel price variables

    Returns
    -------
    DataFrame
        Same as input, but with a new column "Fuel" that is either the name of the
        corresponding fuel (coal, natural_gas, uranium, or distillate) or "None".
    """

    df["Fuel"] = "None"
    for eia_tech, fuel in (settings.get("tech_fuel_map") or {}).items():
        try:
            if eia_tech == "Natural Gas Steam Turbine":
                # No ATB natural gas steam turbine and I match it with coal for O&M
                # which would screw this up and list natural gas as a fuel for ATB
                # coal plants
                atb_tech = None
            else:
                if not isinstance(settings["eia_atb_tech_map"][eia_tech], list):
                    settings["eia_atb_tech_map"][eia_tech] = [
                        settings["eia_atb_tech_map"][eia_tech]
                    ]
                atb_tech = [
                    tech.split("_")[0]
                    for tech in settings["eia_atb_tech_map"][eia_tech]
                ]
        except KeyError:
            # No corresponding ATB technology
            atb_tech = None
        scenario = settings["aeo_fuel_scenarios"][fuel]
        model_year = settings["model_year"]

        for aeo_region, model_regions in settings["aeo_fuel_region_map"].items():
            fuel_name = ("_").join([aeo_region, scenario, fuel])
            assert (
                fuel_prices.query(
                    "year==@model_year & full_fuel_name==@fuel_name"
                ).empty
                is False
            ), f"{fuel_name} doesn't show up in {model_year}"

            df.loc[
                (df["technology"] == eia_tech) & df["region"].isin(model_regions),
                "Fuel",
            ] = fuel_name

            if atb_tech is not None:
                for tech in atb_tech:
                    df.loc[
                        (df["technology"].str.contains(tech, case=False))
                        & df["region"].isin(model_regions),
                        "Fuel",
                    ] = fuel_name

    for ccs_tech, ccs_fuel in (settings.get("ccs_fuel_map") or {}).items():
        scenario = settings["aeo_fuel_scenarios"][ccs_fuel.split("_")[0]]
        for aeo_region, model_regions in settings["aeo_fuel_region_map"].items():
            ccs_fuel_name = ("_").join([aeo_region, scenario, ccs_fuel])

            df.loc[
                (df["technology"].str.contains(ccs_tech))
                & df["region"].isin(model_regions),
                "Fuel",
            ] = ccs_fuel_name

    return df


def calculate_transmission_inv_cost(resource_df, settings, offshore_spur_costs=None):
    """Calculate the transmission investment cost for each new resource.

    Parameters
    ----------
    resource_df : DataFrame
        Each row represents a single resource within a region. Should have columns
        `region` and `<type>_miles`, where transmission <type> is one of
        'spur', 'offshore_spure', or 'tx'.
    settings : dict
        A dictionary of user-supplied settings. Must have key
        `transmission_investment_cost` with the format:
            - <type>
                - `capex_mw_mile` (float)
                - `wacc` (float)
                - `investment_years` (int)
            - ...
    offshore_spur_costs : DataFrame
        Offshore spur costs per mile in the format
        `technology` ('OffShoreWind'), `tech_detail`, `cost_case`, and `capex_mw_mile`.
        Only used if `settings.transmission_investment_cost.capex_mw_mile` is missing.

    Returns
    -------
    DataFrame
        Modified copy of the input dataframe with new columns '<type>_capex' and
        '<type>_inv_mwyr' for each column `<type>_miles`.

    Raises
    ------
    KeyError
        Settings missing transmission types present in resources.
    KeyError
        Settings missing required keys.
    KeyError
        Setting capex_mw_mile missing regions present in resources.
    TypeError
        Setting capex_mw_mile is neither a dictionary nor a numeric value.
    """
    SETTING = "transmission_investment_cost"
    KEYS = ["wacc", "investment_years", "capex_mw_mile"]
    ttypes = settings.get(SETTING, {})
    # Check coverage of transmission types in resources
    resource_ttypes = [x for x in TRANSMISSION_TYPES if f"{x}_miles" in resource_df]
    missing_ttypes = list(set(resource_ttypes) - set(ttypes))
    if missing_ttypes:
        raise KeyError(f"{SETTING} missing transmission line types {missing_ttypes}")
    # Apply calculation for each transmission type
    regions = resource_df["region"].unique()
    use_offshore_spur_costs = False
    for ttype, params in ttypes.items():
        if ttype not in resource_ttypes:
            continue
        if (
            ttype == "offshore_spur"
            and offshore_spur_costs is not None
            and not params.get("capex_mw_mile")
        ):
            use_offshore_spur_costs = True
            # Build technology: capex_mw_mile map
            params = params.copy()
            params["capex_mw_mile"] = (
                offshore_spur_costs.assign(
                    technology=offshore_spur_costs[
                        ["technology", "tech_detail", "cost_case"]
                    ]
                    .astype(str)
                    .agg("_".join, axis=1)
                )
                .set_index("technology")["capex_mw_mile"]
                .to_dict()
            )
        # Check presence of required keys
        missing_keys = list(set(KEYS) - set(params))
        if missing_keys:
            raise KeyError(f"{SETTING}.{ttype} missing required keys {missing_keys}")
        if isinstance(params["capex_mw_mile"], dict):
            if use_offshore_spur_costs:
                capex_mw_mile = resource_df["technology"].map(params["capex_mw_mile"])
            else:
                # Check coverage of regions in resources
                missing_regions = list(set(regions) - set(params["capex_mw_mile"]))
                if missing_regions:
                    raise KeyError(
                        f"{SETTING}.{ttype}.capex_mw_mile missing regions {missing_regions}"
                    )
                capex_mw_mile = resource_df["region"].map(params["capex_mw_mile"])
        elif isinstance(params["capex_mw_mile"], Number):
            capex_mw_mile = params["capex_mw_mile"]
        else:
            raise TypeError(
                f"{SETTING}.{ttype}.capex_mw_mile should be numeric or a dictionary"
                f" of <region>: <capex>, not {params['capex_mw_mile']}"
            )
        resource_df[f"{ttype}_capex"] = (
            capex_mw_mile.fillna(0) * resource_df[f"{ttype}_miles"]
        )
        resource_df[f"{ttype}_inv_mwyr"] = investment_cost_calculator(
            resource_df[f"{ttype}_capex"], params["wacc"], params["investment_years"]
        )
    return resource_df


def add_transmission_inv_cost(
    resource_df: pd.DataFrame, settings: dict
) -> pd.DataFrame:
    """Add tranmission investment costs to plant investment costs

    Parameters
    ----------
    resource_df
        Each row represents a single resource within a region. Should have columns
        `Inv_Cost_per_MWyr` and transmission costs.
            - one or more `<type>_inv_mwyr`,
                where <type> is 'spur', 'offshore_spur', or 'tx'.
            - `interconnect_annuity`
    settings
        User settings. If `transmission_investment_cost.use_total` is present and true,
        `interconnect_annuity` is used over `<type>_inv_mwys` if present, not null,
        and not zero.

    Returns
    -------
    DataFrame
        A modified copy of the input dataframe where 'Inv_Cost_per_MWyr' represents the
        combined plant and transmission investment costs. The new column
        `plant_inv_cost_mwyr` represents just the plant investment costs.
    """
    use_total = (
        settings.get("transmission_investment_cost", {}).get("use_total", False)
        and "interconnect_annuity" in resource_df
    )
    resource_df["plant_inv_cost_mwyr"] = resource_df["Inv_Cost_per_MWyr"]
    columns = [
        c for c in [f"{t}_inv_mwyr" for t in TRANSMISSION_TYPES] if c in resource_df
    ]
    cost = resource_df[columns].sum(axis=1)
    if use_total:
        total = resource_df["interconnect_annuity"]
        has_total = ~total.isna() & total != 0
        cost[has_total] = total[has_total]
    if cost.isna().any() or (cost == 0).any():
        logger.warning(
            "Transmission investment costs are missing or zero for some resources"
            " and will not be included in the total investment costs."
        )
    resource_df["Inv_Cost_per_MWyr"] += cost
    return resource_df


def save_weighted_hr(weighted_unit_hr, pudl_engine):
    pass


<<<<<<< HEAD
def add_dg_resources(
    pg_engine: sqlalchemy.engine.Engine,
    settings: dict,
    gen_df: pd.DataFrame = pd.DataFrame(),
) -> pd.DataFrame:
    """Add distributed generation resources as rows in a generators dataframe

    Parameters
    ----------
    pg_engine : sqlalchemy.engine.Engine
        Connection to database with hourly generation values. Needed if installed DG
        capacity is calculated as a fraction of load.
    settings : dict
        Settings dictionary with parameters "model_year", "input_folder", "distributed_gen_profiles_fn",
        "distributed_gen_method", "distributed_gen_values", and "avg_distribution_loss".
    gen_df : pd.DataFrame, optional
        A dataframe with other generating resources, by default pd.DataFrame()
=======
def energy_storage_mwh(
    df: pd.DataFrame,
    energy_storage_duration: Dict[str, float],
    tech_col: str,
    cap_col: str,
    energy_col: str,
) -> pd.DataFrame:
    """Convert resource capacity (MW) to MWh using a dictionary with storage duration
    by technology name.

    Parameters
    ----------
    df : pd.DataFrame
        Resource dataframe with columns specified by `tech_col`, `cap_col`, and
        `energy_col`
    energy_storage_duration : Dict[str, float]
        Keys are technology names, values are the duration of storage
    tech_col : str
        Dataframe column with technology names
    cap_col : str
        Dataframe column with technology capacity (power)
    energy_col : str
        Dataframe column to fill with technology energy storage
>>>>>>> c939e052

    Returns
    -------
    pd.DataFrame
<<<<<<< HEAD
        A modified version of the input dataframe with distributed generation resources
        for each region where a generation profile has been supplied in the
        "distributed_gen_profiles_fn" file. Each dg resource is one row and includes
        values for the columns "technology", "region", "Existing_Cap_MW", and "profile".
    """
    dg_profiles = make_distributed_gen_profiles(pg_engine, settings)
    df = pd.DataFrame(
        columns=["technology", "region", "cluster", "Existing_Cap_MW", "profile"],
        index=range(len(dg_profiles.columns)),
    )

    for idx, (region, s) in enumerate(dg_profiles.iteritems()):
        cap = s.max()
        df.loc[idx, "profile"] = (s / cap).round(3).to_numpy()
        df.loc[idx, "Existing_Cap_MW"] = cap.round(0).astype(int)
    df["technology"] = "distributed_generation"
    df["region"] = dg_profiles.columns
    df["cluster"] = 1

    return pd.concat([gen_df, df], ignore_index=True)
=======
        Modified dataframe with energy storage values
    """
    for k, v in energy_storage_duration.items():
        df.loc[df[tech_col] == k, energy_col] = df[cap_col] * v

    return df
>>>>>>> c939e052


class GeneratorClusters:
    """
    This class is used to determine genererating units that will likely be operating
    in a given year, clusters them according to parameters for the settings file,
    and determines the average operating characteristics of each cluster. Structuring
    this as a class isn't strictly necessary but makes it easier to access generator
    data part-way through the process.
    """

    def __init__(
        self,
        pudl_engine,
        pudl_out,
        pg_engine,
        settings,
        current_gens=True,
        sort_gens=False,
        plant_region_map_table="plant_region_map_epaipm",
        settings_agg_key="region_aggregations",
    ):
        """

        Parameters
        ----------
        pudl_engine : sqlalchemy.Engine
            A sqlalchemy connection for use by pandas
        pudl_out : pudl.PudlTabl
            A PudlTabl object for loading pre-calculated PUDL analysis data
        settings : dictionary
            The dictionary of settings with a dictionary of region aggregations
        """
        self.pudl_engine = pudl_engine
        self.pudl_out = pudl_out
        self.pg_engine = pg_engine
        self.settings = settings
        self.current_gens = current_gens
        self.sort_gens = sort_gens
        self.model_regions_gdf = load_ipm_shapefile(self.settings)
        self.weighted_unit_hr = None

        if self.current_gens:
            self.data_years = self.settings["data_years"]

            self.gens_860 = load_generator_860_data(self.pudl_engine, self.data_years)
            self.gens_entity = pd.read_sql_table(
                "generators_entity_eia", self.pudl_engine
            )

            bga = self.pudl_out.bga_eia860()
            self.bga = bga.loc[
                bga.report_date.dt.year.isin(self.data_years), :
            ].drop_duplicates(["plant_id_eia", "generator_id"])

            logger.info("Loading map of plants to IPM regions")
            self.plant_region_map = load_plant_region_map(
                self.gens_860,
                self.pudl_engine,
                self.pg_engine,
                self.settings,
                self.model_regions_gdf,
                table=plant_region_map_table,
            )

            self.gen_923 = load_923_gen_fuel_data(
                self.pudl_engine,
                self.pudl_out,
                model_region_map=self.plant_region_map,
                data_years=self.data_years,
            )

            self.eia_860m = load_860m(self.settings)
            self.operating_860m = self.eia_860m["operating"]
            self.planned_860m = self.eia_860m["planned"]
            self.canceled_860m = self.eia_860m["canceled"]
            self.retired_860m = self.eia_860m["retired"]

            # self.ownership = load_ownership_eia860(self.pudl_engine, self.data_years)
            self.plants_860 = load_plants_860(self.pudl_engine, self.data_years)
            # self.utilities_eia = load_utilities_eia(self.pudl_engine)
        else:
            self.existing_resources = pd.DataFrame()
        self.fuel_prices = fetch_fuel_prices(self.settings)
        self.atb_hr = fetch_atb_heat_rates(self.pg_engine, self.settings)
        self.coal_fgd = pd.read_csv(DATA_PATHS["coal_fgd"])

    def fill_na_heat_rates(self, s):
        """Fill null heat rate values with the median of the series. Not many null
        values are expected.

        Parameters
        ----------
        df : DataFrame
            Must contain the column 'heat_rate_mmbtu_mwh'

        Returns
        -------
        Dataframe
            Same as input but with any null values replaced by the median.
        """
        if s.isnull().any():
            median_hr = s.median()
            return s.fillna(median_hr)
        else:
            return s
        # median_hr = df["heat_rate_mmbtu_mwh"].median()
        # df["heat_rate_mmbtu_mwh"].fillna(median_hr, inplace=True)

        # return df

    def create_demand_response_gen_rows(self):
        """Create rows for demand response/management resources to include in the
        generators file.

        Returns
        -------
        DataFrame
            One row for each region/DSM resource with values in all columns filled.
        """
        year = self.settings["model_year"]
        df_list = []
        self.demand_response_profiles = {}

        if not self.settings.get("demand_response_resources"):
            logger.warning(
                "A demand response file is included in extra inputs but the parameter "
                "`demand_response_resources` is not in the settings file. No demand "
                "response resources will be included with the generators."
            )
            return pd.DataFrame()

        for resource, parameters in self.settings["demand_response_resources"][
            year
        ].items():

            _df = pd.DataFrame(
                index=self.settings["model_regions"],
                columns=list(self.settings["generator_columns"]) + ["profile"],
            )
            _df = _df.drop(columns="Resource")
            _df["technology"] = resource
            _df["region"] = self.settings["model_regions"]

            dr_path = (
                Path.cwd()
                / self.settings["input_folder"]
                / self.settings["demand_response_fn"]
            )
            dr_profile = make_demand_response_profiles(dr_path, resource, self.settings)
            self.demand_response_profiles[resource] = dr_profile
            # Add hourly profile to demand response rows
            dr_cf = dr_profile / dr_profile.max()
            dr_regions = dr_cf.columns
            _df = _df.loc[dr_regions, :]
            _df["profile"] = list(dr_cf.values.T)

            dr_capacity = demand_response_resource_capacity(
                dr_profile, resource, self.settings
            )

            # This is to solve a bug with only one region. Need to come back and solve
            # in a better fashion.
            if len(dr_capacity) > 1:
                dr_capacity_scenario = dr_capacity.squeeze()
            else:
                dr_capacity_scenario = dr_capacity
            _df["Existing_Cap_MW"] = _df["region"].map(dr_capacity_scenario)

            if not parameters.get("parameter_values"):
                logger.warning(
                    "No model parameter values are provided in the settings file for "
                    f"the demand response resource '{resource}'. If another DR resource"
                    " has values under "
                    "`demand_response_resource.<year>.<DR_type>.parameter_values`, "
                    f"those columns will have a value of 0 for '{resource}'."
                )
            for col, value in parameters.get("parameter_values", {}).items():
                _df[col] = value

            df_list.append(_df)

        dr_rows = pd.concat(df_list)
        dr_rows["New_Build"] = -1
        dr_rows["Fuel"] = "None"
        dr_rows["cluster"] = 1
        dr_rows = dr_rows.fillna(0)

        return dr_rows

    def create_region_technology_clusters(self, return_retirement_capacity=False):
        """
        Calculation of average unit characteristics within a technology cluster
        (capacity, minimum load, heat rate) and the number of units in the cluster.

        Parameters
        ----------
        plant_region_map_table : str, optional
            Name of the table with region names for each plant, by default
            "plant_region_map_epaipm"
        settings_agg_key : str, optional
            Name of the settings dictionary key with regional aggregations, by default
            "region_aggregations"
        return_retirement_capacity : bool, optional
            If retired generators should be retured as a second dataframe, by default
            False

        Returns
        -------
        dataframe

        """
        self.gens_860_model = (
            self.gens_860.pipe(
                supplement_generator_860_data,
                self.gens_entity,
                self.bga,
                self.plant_region_map,
                self.settings,
            )
            .pipe(remove_canceled_860m, self.canceled_860m)
            .pipe(remove_retired_860m, self.retired_860m)
            .pipe(label_retirement_year, self.settings, add_additional_retirements=True)
            .pipe(label_small_hydro, self.settings, by=["plant_id_eia"])
            .pipe(
                group_technologies,
                self.settings.get("group_technologies"),
                self.settings.get("tech_groups", {}) or {},
                self.settings.get("regional_no_grouping", {}) or {},
            )
        )
        self.gens_860_model = self.gens_860_model.pipe(
            modify_cc_prime_mover_code, self.gens_860_model
        )
        self.gens_860_model.drop_duplicates(inplace=True)

        self.annual_gen_hr_923 = (
            self.gen_923.pipe(modify_cc_prime_mover_code, self.gens_860_model)
            .pipe(group_gen_by_year_fuel_primemover)
            .pipe(add_923_heat_rate)
        )

        # Add heat rates to the data we already have from 860
        logger.info("Loading heat rate data for units and generator/fuel combinations")
        self.prime_mover_hr_map = plant_pm_heat_rates(self.annual_gen_hr_923)
        if self.weighted_unit_hr is None:
            self.weighted_unit_hr = unit_generator_heat_rates(
                self.pudl_out, self.data_years
            )
        else:
            logger.info("Using unit heat rates from previous round.")
        self.weighted_unit_hr["unit_id_pudl"] = self.weighted_unit_hr[
            "unit_id_pudl"
        ].astype("object")

        # Merge the PUDL calculated heat rate data and set the index for easy
        # mapping using plant/prime mover heat rates from 923
        hr_cols = ["plant_id_eia", "unit_id_pudl", "heat_rate_mmbtu_mwh"]
        idx = ["plant_id_eia", "prime_mover_code", "energy_source_code_1"]
        self.units_model = self.gens_860_model.merge(
            self.weighted_unit_hr[hr_cols],
            on=["plant_id_eia", "unit_id_pudl"],
            how="left",
        ).set_index(idx)

        logger.info(
            f"Units model technologies are "
            f"{self.units_model.technology_description.unique().tolist()}"
        )
        # print(units_model.head())

        logger.info(
            "Assigning technology/fuel heat rates where unit heat rates are not "
            "available"
        )
        self.units_model.loc[
            self.units_model.heat_rate_mmbtu_mwh.isnull(), "heat_rate_mmbtu_mwh"
        ] = self.units_model.loc[
            self.units_model.heat_rate_mmbtu_mwh.isnull()
        ].index.map(
            self.prime_mover_hr_map
        )

        self.units_model.loc[
            self.units_model.heat_rate_mmbtu_mwh > 35, "heat_rate_mmbtu_mwh"
        ] = self.units_model.loc[self.units_model.heat_rate_mmbtu_mwh > 35].index.map(
            self.prime_mover_hr_map
        )

        # Set heat rates < 5 or > 35 mmbtu/MWh to nan. Don't change heat rates of 0,
        # which is when there is positive generation and no fuel use (pumped storage)
        self.units_model.loc[
            (
                (self.units_model.heat_rate_mmbtu_mwh < 5)
                & (self.units_model.heat_rate_mmbtu_mwh != 0)
            )
            | (self.units_model.heat_rate_mmbtu_mwh > 35),
            "heat_rate_mmbtu_mwh",
        ] = np.nan

        # Fill any null heat rate values for each tech
        for tech in self.units_model["technology_description"]:
            self.units_model.loc[
                self.units_model.technology_description == tech, "heat_rate_mmbtu_mwh"
            ] = self.fill_na_heat_rates(
                self.units_model.loc[
                    self.units_model.technology_description == tech,
                    "heat_rate_mmbtu_mwh",
                ]
            )
        # assert (
        #     self.units_model["heat_rate_mmbtu_mwh"].isnull().any() is False
        # ), "There are still some null heat rate values"
        # from IPython import embed

        # embed()
        logger.info(
            f"Units model technologies are "
            f"{self.units_model.technology_description.unique().tolist()}"
        )
        logger.info(
            f"Before adding proposed generators, {len(self.units_model)} units with "
            f"{self.units_model[self.settings['capacity_col']].sum()} MW capacity"
        )
        self.proposed_gens = import_proposed_generators(
            planned=self.planned_860m,
            settings=self.settings,
            model_regions_gdf=self.model_regions_gdf,
        )
        self.new_860m_gens = import_new_generators(
            operating_860m=self.operating_860m,
            gens_860=self.gens_860_model,
            settings=self.settings,
            model_regions_gdf=self.model_regions_gdf,
        )
        # embed()
        logger.info(
            f"Proposed gen technologies are "
            f"{self.proposed_gens.technology_description.unique().tolist()}"
        )
        logger.info(
            f"{self.proposed_gens[self.settings['capacity_col']].sum()} MW proposed"
        )
        self.units_model = pd.concat(
            [self.proposed_gens, self.units_model, self.new_860m_gens], sort=False
        )

        # Create a pudl unit id based on plant and generator id where one doesn't exist.
        # This is used later to match the cluster numbers to plants
        self.units_model.reset_index(inplace=True)
        self.units_model.loc[self.units_model.unit_id_pudl.isnull(), "unit_id_pudl"] = (
            self.units_model.loc[
                self.units_model.unit_id_pudl.isnull(), "plant_id_eia"
            ].astype(str)
            + "_"
            + self.units_model.loc[
                self.units_model.unit_id_pudl.isnull(), "generator_id"
            ].astype(str)
        ).values
        self.units_model.set_index(idx, inplace=True)

        logger.info("Calculating plant O&M costs")
        techs = self.settings["num_clusters"].keys()
        self.units_model = (
            self.units_model.rename(columns={"technology_description": "technology"})
            .query("technology.isin(@techs).values")
            .pipe(
                atb_fixed_var_om_existing,
                self.atb_hr,
                self.settings,
                self.pg_engine,
                self.coal_fgd,
            )
        )

        # logger.info(
        #     f"After adding proposed, units model technologies are "
        #     f"{self.units_model.technology_description.unique().tolist()}"
        # )
        logger.info(
            f"After adding proposed generators, {len(self.units_model)} units with "
            f"{self.units_model[self.settings['capacity_col']].sum()} MW capacity"
        )

        techs = list(self.settings["num_clusters"])

        num_clusters = {}
        for region in self.settings["model_regions"]:
            num_clusters[region] = self.settings["num_clusters"].copy()

        if self.settings.get("alt_num_clusters"):
            for region in self.settings["alt_num_clusters"]:
                for tech, cluster_size in self.settings["alt_num_clusters"][
                    region
                ].items():
                    num_clusters[region][tech] = cluster_size

        region_tech_grouped = self.units_model.loc[
            (self.units_model.technology.isin(techs))
            & (self.units_model.retirement_year > self.settings["model_year"]),
            :,
        ].groupby(["model_region", "technology"])

        self.retired = self.units_model.loc[
            self.units_model.retirement_year <= self.settings["model_year"], :
        ]

        # gens_860 lost the ownership code... refactor this!
        # self.all_gens_860 = load_generator_860_data(self.pudl_engine, self.data_years)
        # Getting weighted ownership for each unit, which will be used below.
        # self.weighted_ownership = weighted_ownership_by_unit(
        #     self.units_model, self.all_gens_860, self.ownership, self.settings
        # )

        # For each group, cluster and calculate the average size/min load/heat rate
        # logger.info("Creating technology clusters by region")
        logger.info("Creating technology clusters by region")
        unit_list = []
        self.cluster_list = []
        alt_cluster_method = self.settings.get("alt_cluster_method") or {}

        for _, df in region_tech_grouped:
            region, tech = _
            grouped = group_units(df, self.settings)

            # This is bad. Should be setting up a dictionary of objects that picks the
            # correct clustering method. Can't keep doing if statements as the number of
            # methods grows. CHANGE LATER.
            if not alt_cluster_method:
                if num_clusters[region][tech] > 0:
                    cluster_cols = [
                        "Fixed_OM_Cost_per_MWyr",
                        # "Var_OM_Cost_per_MWh",
                        # "minimum_load_mw",
                        "heat_rate_mmbtu_mwh",
                    ]
                    if len(grouped) < num_clusters[region][tech]:
                        s = f"""
    *****************************
    The technology {tech} in region {region} has only {len(grouped)} operating units,
    which is less than the {num_clusters[region][tech]} clusters you specified.
    The number of clusters has been set equal to the number of units.
    *****************************
                            """
                        logger.info(s)
                        num_clusters[region][tech] = len(grouped)
                    clusters = cluster.KMeans(
                        n_clusters=num_clusters[region][tech], random_state=6
                    ).fit(
                        preprocessing.StandardScaler().fit_transform(
                            grouped[cluster_cols]
                        )
                    )

                    grouped["cluster"] = (
                        clusters.labels_ + 1
                    )  # Change to 1-index for julia

            else:
                if (
                    region in alt_cluster_method
                    and tech in alt_cluster_method[region]["technology_description"]
                ):

                    grouped = cluster_by_owner(
                        df,
                        self.weighted_ownership,
                        # self.ownership,
                        self.plants_860,
                        region,
                        tech,
                        self.settings,
                    )

                elif num_clusters[region][tech] > 0:
                    clusters = cluster.KMeans(
                        n_clusters=num_clusters[region][tech], random_state=6
                    ).fit(preprocessing.StandardScaler().fit_transform(grouped))

                    grouped["cluster"] = (
                        clusters.labels_ + 1
                    )  # Change to 1-index for julia

            # Saving individual unit data for later analysis (if needed)
            unit_list.append(grouped)

            # Don't add technologies with specified 0 clusters
            if num_clusters[region][tech] != 0:
                _df = calc_unit_cluster_values(grouped, self.settings, tech)
                _df["region"] = region
                _df["plant_id_eia"] = (
                    grouped.reset_index().groupby("cluster")["plant_id_eia"].apply(list)
                )
                _df["unit_id_pudl"] = (
                    grouped.reset_index().groupby("cluster")["unit_id_pudl"].apply(list)
                )

                self.cluster_list.append(_df)

        # Save some data about individual units for easy access
        self.all_units = pd.concat(unit_list, sort=False)
        self.all_units = pd.merge(
            self.units_model.reset_index(),
            self.all_units,
            on=["plant_id_eia", "unit_id_pudl"],
            how="left",
        ).merge(
            self.plants_860[["plant_id_eia", "utility_id_eia"]],
            on=["plant_id_eia"],
            how="left",
        )

        logger.info("Finalizing generation clusters")
        self.results = pd.concat(self.cluster_list)
        logger.info(
            f"Results technologies are {self.results.technology.unique().tolist()}"
        )

        # if self.settings.get("region_wind_pv_cap_fn"):
        #     from powergenome.external_data import overwrite_wind_pv_capacity

        #     logger.info("Setting existing wind/pv using external file")
        #     self.results = overwrite_wind_pv_capacity(self.results, self.settings)

        self.results = self.results.reset_index().set_index(
            ["region", "technology", "cluster"]
        )
        self.results.rename(
            columns={
                self.settings["capacity_col"]: "Cap_size",
                "heat_rate_mmbtu_mwh": "Heat_Rate_MMBTU_per_MWh",
            },
            inplace=True,
        )

        # Calculate average capacity factors
        if type(self.settings["capacity_factor_techs"]) is list:
            self.capacity_factors = gentype_region_capacity_factor(
                self.pudl_engine, self.plant_region_map, self.settings
            )

            self.results = pd.merge(
                self.results.reset_index(),
                self.capacity_factors[["region", "technology", "capacity_factor"]],
                on=["region", "technology"],
                how="left",
            )

            if self.settings.get("derate_capacity"):
                derate_techs = self.settings["derate_techs"]
                self.results.loc[:, "unmodified_cap_size"] = self.results.loc[
                    :, "Cap_size"
                ].copy()
                self.results.loc[
                    self.results["technology"].isin(derate_techs), "Cap_size"
                ] = (
                    self.results.loc[
                        self.results["technology"].isin(derate_techs),
                        "unmodified_cap_size",
                    ]
                    * self.results.loc[
                        self.results["technology"].isin(derate_techs), "capacity_factor"
                    ]
                )

        # Round Cap_size to prevent GenX error.
        self.results = self.results.round(3)
        self.results["Cap_size"] = self.results["Cap_size"]
        self.results["Existing_Cap_MW"] = self.results.Cap_size * self.results.num_units
        self.results["unmodified_existing_cap_mw"] = (
            self.results["unmodified_cap_size"] * self.results["num_units"]
        )
        if self.settings.get("energy_storage_duration"):
            self.results = energy_storage_mwh(
                self.results,
                self.settings["energy_storage_duration"],
                "technology",
                "Existing_Cap_MW",
                "Existing_Cap_MWh",
            )

        if self.settings.get("region_wind_pv_cap_fn"):
            from powergenome.external_data import overwrite_wind_pv_capacity

            logger.info("Setting existing wind/pv using external file")
            self.results = overwrite_wind_pv_capacity(self.results, self.settings)

        if self.settings.get("dg_as_resource"):
            logger.info(
                "\n **************** \nDistributed generation is being added as generating"
                " resources. The capacity of DG in each region is increased by "
                f"{self.settings.get('avg_distribution_loss', 0):%} to account for no "
                "distribution losses.\n"
            )
            self.results = add_dg_resources(
                self.pg_engine, self.settings, self.results.reset_index()
            )
        else:
            self.results["profile"] = None

        # Add fixed/variable O&M based on NREL atb
        self.results = (
            self.results.reset_index()
            # .pipe(
            #     atb_fixed_var_om_existing, self.atb_costs, self.atb_hr, self.settings
            # )
            # .pipe(atb_new_generators, self.atb_costs, self.atb_hr, self.settings)
            .pipe(startup_fuel, self.settings)
            .pipe(add_fuel_labels, self.fuel_prices, self.settings)
            .pipe(startup_nonfuel_costs, self.settings)
            .pipe(add_genx_model_tags, self.settings)
        )

        if self.sort_gens:
            logger.info("Sorting new resources alphabetically.")
            self.results = self.results.sort_values(["region", "technology"])

        # self.results = self.results.rename(columns={"technology": "Resource"})
        self.results["Resource"] = snake_case_col(self.results["technology"])

        # Add variable resource profiles
        self.results = self.results.reset_index(drop=True)
        for i, row in enumerate(self.results.itertuples()):
            params = map_eia_technology(row.technology)
            if not params:
                # EIA technology not supported
                continue
            params.update({"existing": True})
            groups = CLUSTER_BUILDER.find_groups(**params)
            if not groups:
                # No matching resource groups
                continue
            if len(groups) > 1:
                # Multiple matching resource groups
                raise ValueError(
                    f"Multiple existing resource groups match EIA technology"
                    + row.technology
                )
            group = groups[0]
            if group.profiles is None:
                # Resource group has no profiles
                continue
            if row.region in self.settings.get("region_aggregations", {}):
                ipm_regions = self.settings.get("region_aggregations", {})[row.region]
            else:
                ipm_regions = [row.region]
            metadata = group.metadata.read()
            if not metadata["ipm_region"].isin(ipm_regions).any():
                # Resource group has no resources in selected IPM regions
                continue
            clusters = group.get_clusters(
                ipm_regions=ipm_regions,
                max_clusters=1,
                utc_offset=self.settings.get("utc_offset", 0),
            )
            self.results["profile"][i] = clusters["profile"][0]

        return self.results

    def create_new_generators(self):
        self.offshore_spur_costs = fetch_atb_offshore_spur_costs(
            self.pg_engine, self.settings
        )
        self.atb_costs = fetch_atb_costs(
            self.pg_engine, self.settings, self.offshore_spur_costs
        )

        self.new_generators = atb_new_generators(
            self.atb_costs, self.atb_hr, self.settings
        )

        self.new_generators = (
            self.new_generators.pipe(startup_fuel, self.settings)
            .pipe(add_fuel_labels, self.fuel_prices, self.settings)
            .pipe(startup_nonfuel_costs, self.settings)
            .pipe(add_genx_model_tags, self.settings)
        )

        if self.sort_gens:
            logger.info("Sorting new resources alphabetically.")
            self.new_generators = self.new_generators.sort_values(
                ["region", "technology"]
            )

        if self.settings.get("capacity_limit_spur_fn"):
            self.new_generators = self.new_generators.pipe(
                add_resource_max_cap_spur, self.settings
            )
        else:
            logger.warning("No settings parameter for max capacity/spur file")
        self.new_generators = self.new_generators.pipe(
            calculate_transmission_inv_cost, self.settings, self.offshore_spur_costs
        ).pipe(add_transmission_inv_cost, self.settings)

        if self.settings.get("demand_response_fn"):
            dr_rows = self.create_demand_response_gen_rows().pipe(
                add_genx_model_tags, self.settings
            )
            self.new_generators = pd.concat([self.new_generators, dr_rows], sort=False)

        self.new_generators["Resource"] = snake_case_col(
            self.new_generators["technology"]
        )

        return self.new_generators

    def create_all_generators(self):

        if self.current_gens:
            self.existing_resources = self.create_region_technology_clusters()

        self.new_resources = self.create_new_generators()

        self.all_resources = pd.concat(
            [self.existing_resources, self.new_resources], ignore_index=True, sort=False
        )

        self.all_resources = self.all_resources.round(3)
        self.all_resources["Cap_size"] = self.all_resources["Cap_size"]
        self.all_resources["Heat_Rate_MMBTU_per_MWh"] = self.all_resources[
            "Heat_Rate_MMBTU_per_MWh"
        ]

        self.all_resources = self.all_resources.reset_index(drop=True)
        self.all_resources["variable_CF"] = 0.0
        for i, p in enumerate(self.all_resources["profile"]):
            if isinstance(p, (collections.Sequence, np.ndarray)):
                self.all_resources.loc[i, "variable_CF"] = np.mean(p)

        # Set Min_Power of wind/solar to 0
        self.all_resources.loc[self.all_resources["VRE"] == 1, "Min_Power"] = 0

        self.all_resources["R_ID"] = np.arange(len(self.all_resources)) + 1

        if self.current_gens:
            logger.info(
                f"Capacity of {self.all_resources['Existing_Cap_MW'].sum()} MW in final clusters"
            )

        return self.all_resources<|MERGE_RESOLUTION|>--- conflicted
+++ resolved
@@ -2164,7 +2164,6 @@
     pass
 
 
-<<<<<<< HEAD
 def add_dg_resources(
     pg_engine: sqlalchemy.engine.Engine,
     settings: dict,
@@ -2182,7 +2181,31 @@
         "distributed_gen_method", "distributed_gen_values", and "avg_distribution_loss".
     gen_df : pd.DataFrame, optional
         A dataframe with other generating resources, by default pd.DataFrame()
-=======
+
+    Returns
+    -------
+        A modified version of the input dataframe with distributed generation resources
+        for each region where a generation profile has been supplied in the
+        "distributed_gen_profiles_fn" file. Each dg resource is one row and includes
+        values for the columns "technology", "region", "Existing_Cap_MW", and "profile".
+    """
+    dg_profiles = make_distributed_gen_profiles(pg_engine, settings)
+    df = pd.DataFrame(
+        columns=["technology", "region", "cluster", "Existing_Cap_MW", "profile"],
+        index=range(len(dg_profiles.columns)),
+    )
+
+    for idx, (region, s) in enumerate(dg_profiles.iteritems()):
+        cap = s.max()
+        df.loc[idx, "profile"] = (s / cap).round(3).to_numpy()
+        df.loc[idx, "Existing_Cap_MW"] = cap.round(0).astype(int)
+    df["technology"] = "distributed_generation"
+    df["region"] = dg_profiles.columns
+    df["cluster"] = 1
+
+    return pd.concat([gen_df, df], ignore_index=True)
+
+
 def energy_storage_mwh(
     df: pd.DataFrame,
     energy_storage_duration: Dict[str, float],
@@ -2206,40 +2229,16 @@
         Dataframe column with technology capacity (power)
     energy_col : str
         Dataframe column to fill with technology energy storage
->>>>>>> c939e052
 
     Returns
     -------
     pd.DataFrame
-<<<<<<< HEAD
-        A modified version of the input dataframe with distributed generation resources
-        for each region where a generation profile has been supplied in the
-        "distributed_gen_profiles_fn" file. Each dg resource is one row and includes
-        values for the columns "technology", "region", "Existing_Cap_MW", and "profile".
-    """
-    dg_profiles = make_distributed_gen_profiles(pg_engine, settings)
-    df = pd.DataFrame(
-        columns=["technology", "region", "cluster", "Existing_Cap_MW", "profile"],
-        index=range(len(dg_profiles.columns)),
-    )
-
-    for idx, (region, s) in enumerate(dg_profiles.iteritems()):
-        cap = s.max()
-        df.loc[idx, "profile"] = (s / cap).round(3).to_numpy()
-        df.loc[idx, "Existing_Cap_MW"] = cap.round(0).astype(int)
-    df["technology"] = "distributed_generation"
-    df["region"] = dg_profiles.columns
-    df["cluster"] = 1
-
-    return pd.concat([gen_df, df], ignore_index=True)
-=======
         Modified dataframe with energy storage values
     """
     for k, v in energy_storage_duration.items():
         df.loc[df[tech_col] == k, energy_col] = df[cap_col] * v
 
     return df
->>>>>>> c939e052
 
 
 class GeneratorClusters:
