--- conflicted
+++ resolved
@@ -160,19 +160,15 @@
     shutil.copy(args.settings_file, out_folder)
 
     logger.info("Initiating PUDL connections")
-<<<<<<< HEAD
+
     pudl_engine, pudl_out, pg_engine = init_pudl_connection(
-=======
-    pudl_engine, pudl_out = init_pudl_connection(
->>>>>>> cee44e8d
         freq="AS",
         start_year=min(settings.get("data_years")),
         end_year=max(settings.get("data_years")),
     )
-<<<<<<< HEAD
+
     check_settings(settings, pg_engine)
-=======
->>>>>>> cee44e8d
+
 
     # Make sure everything in model_regions is either an aggregate region
     # or an IPM region. Will need to change this once we start using non-IPM
@@ -549,13 +545,10 @@
                 )
 
             if _settings.get("genx_settings_fn"):
-<<<<<<< HEAD
+
                 genx_settings = make_genx_settings_file(
                     pg_engine, _settings, calculated_ces=ces
                 )
-=======
-                genx_settings = make_genx_settings_file(pudl_engine, _settings)
->>>>>>> cee44e8d
                 write_case_settings_file(
                     settings=genx_settings,
                     folder=case_folder,
